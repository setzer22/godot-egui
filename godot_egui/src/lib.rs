use std::cell::RefCell;
use std::rc::Rc;

use gdnative::api::{
    File, GlobalConstants, ImageTexture, InputEventMouseButton, InputEventMouseMotion, VisualServer,
};
use gdnative::nativescript::property::{EnumHint, StringHint};
use gdnative::prelude::*;

/// Contains conversion tables between Godot and egui input constants (keys, mouse buttons)
pub(crate) mod enum_conversions;

/// Some helper functions and traits for godot-egui
pub mod egui_helpers;


/// Converts an egui color into a godot color
pub fn egui2color(c: egui::Color32) -> Color {
    let as_f32 = |x| x as f32 / u8::MAX as f32;
    Color::from_rgba(as_f32(c.r()), as_f32(c.g()), as_f32(c.b()), as_f32(c.a()))
}

/// Converts a godot color into an egui color
pub fn color2egui(c: Color) -> egui::Color32 {
    let as_u8 = |x| (x * (u8::MAX as f32)) as u8;
    egui::Color32::from_rgba_premultiplied(as_u8(c.r), as_u8(c.g), as_u8(c.b), as_u8(c.a))
}

/// Converts an u64, stored in an `egui::Texture::User` back into a Godot `Rid`.
fn u64_to_rid(x: u64) -> Rid {
    // Safety: Godot Rids should always fit in an u64, so it's safe to transmute
    unsafe { Rid::from_sys(std::mem::transmute::<u64, gdnative::sys::godot_rid>(x)) }
}

/// Converts a godot `Rid` into an `egui::TextureId`
pub fn rid_to_egui_texture_id(x: Rid) -> egui::TextureId {
    // Safety: See `u64_to_rid`
    unsafe { egui::TextureId::User(std::mem::transmute::<gdnative::sys::godot_rid, u64>(*x.sys())) }
}

/// Stores a canvas item, used by the visual server
struct VisualServerMesh {
    canvas_item: Rid,
}

/// Holds the data for the egui main texture in Godot memory.
struct SyncedTexture {
    texture_version: Option<u64>,
    godot_texture: Ref<ImageTexture>,
}

/// Core type to draw egui-based controls in Godot.
/// The `update` or `update_ctx` methods can be used to draw a new frame.
#[derive(NativeClass)]
#[inherit(gdnative::api::Control)]
#[register_with(register_properties)]
pub struct GodotEgui {
    pub egui_ctx: egui::CtxRef,
    meshes: Vec<VisualServerMesh>,
    main_texture: SyncedTexture,
    raw_input: Rc<RefCell<egui::RawInput>>,
    mouse_was_captured: bool,

    /// If set to true, egui's default fonts will be ignored. You can set `custom_fonts` instead.
    #[property]
    override_default_fonts: bool,
    /// Custom font paths. If set, they will get loaded into egui during _ready
    custom_fonts: [Option<String>; 5],

    /// The amount of scrolled pixels per mouse wheel event
    #[property]
    scroll_speed: f32,

    /// Whether or not this egui should call set_input_as_handled after receiving a mouse event.
    #[property]
    consume_mouse_events: bool,

    /// When enabled, no texture filtering will be performed. Useful for a pixel-art style.
    #[property]
    disable_texture_filtering: bool,
}

fn register_properties(builder: &ClassBuilder<GodotEgui>) {
    for i in 0..5 {
        builder
            .add_property::<String>(&format!("custom_font_{}", i + 1))
            .with_getter(move |x: &GodotEgui, _| x.custom_fonts[i].as_ref().cloned().unwrap_or_default())
            .with_setter(move |x: &mut GodotEgui, _, new_val| x.custom_fonts[i] = Some(new_val))
            .with_default("".to_owned())
            .with_hint(StringHint::File(EnumHint::new(vec!["*.ttf".to_owned(), "*.otf".to_owned()])))
            .done();
    }
}

#[gdnative::methods]
impl GodotEgui {
    /// Constructs a new egui node
    pub fn new(_owner: TRef<Control>) -> GodotEgui {
        GodotEgui {
            egui_ctx: Default::default(),
            meshes: vec![],
            main_texture: SyncedTexture {
                texture_version: None,
                godot_texture: ImageTexture::new().into_shared(),
            },
            raw_input: Rc::new(RefCell::new(egui::RawInput::default())),
            mouse_was_captured: false,
            override_default_fonts: false,
            custom_fonts: [None, None, None, None, None],
            scroll_speed: 20.0,
            consume_mouse_events: true,
            disable_texture_filtering: false,
        }
    }

    /// Run when this node is added to the scene tree. Runs some initialization logic, like registering any
    /// custom fonts defined as properties
    #[export]
    fn _ready(&mut self, _owner: TRef<Control>) {
        // Run a single dummy frame to ensure the fonts are created, otherwise egui panics
        self.egui_ctx.begin_frame(egui::RawInput::default());
        let _ = self.egui_ctx.end_frame();

        // This is where "res://" points to
        let mut font_defs = self.egui_ctx.fonts().definitions().clone();

        if self.override_default_fonts {
            font_defs.fonts_for_family.get_mut(&egui::FontFamily::Proportional).unwrap().clear()
        }

        for font_path in self
            .custom_fonts
            .iter()
            .filter(|x| x.as_ref().map(|x| !x.is_empty()).unwrap_or(false))
            .map(|x| x.as_ref().unwrap())
        {

            let font_file = gdnative::api::File::new();
            match font_file.open(font_path, File::READ) {
                Ok(_) => {
                    let file_data = font_file.get_buffer(font_file.get_len());
                    let file_data = std::borrow::Cow::Owned(file_data.read().as_slice().to_owned());
                    font_defs.font_data.insert(font_path.to_owned(), file_data);
                    font_defs
                        .fonts_for_family
                        .get_mut(&egui::FontFamily::Proportional)
                        .unwrap()
                        .push(font_path.to_owned());
                }
                Err(error) => {
                    godot_error!("GodotEgui could not load a custom font file: {:?}", error);
                }
            }
        }

        self.egui_ctx.set_fonts(font_defs);
    }

    fn maybe_set_mouse_input_as_handled(&self, owner: TRef<Control>) {
        if self.mouse_was_captured && self.consume_mouse_events {
            unsafe { owner.get_viewport().expect("Viewport").assume_safe().set_input_as_handled() }
        }
    }

    /// Callback to listen for input. Translates input back to egui events.
    #[export]
    fn _input(&mut self, owner: TRef<Control>, event: Ref<InputEvent>) {
        let event = unsafe { event.assume_safe() };
        let mut raw_input = self.raw_input.borrow_mut();

        // Transforms mouse positions in viewport coordinates to egui coordinates.
        // NOTE: The egui is painted inside a control node, so its global rect offset must be taken into account
        let mouse_pos_to_egui = |mouse_pos: Vector2| {
            let transformed_pos = mouse_pos - owner.get_global_rect().position;
            egui::Pos2 { x: transformed_pos.x, y: transformed_pos.y }
        };

        if let Some(motion_ev) = event.cast::<InputEventMouseMotion>() {
            self.maybe_set_mouse_input_as_handled(owner);
            raw_input.events.push(egui::Event::PointerMoved(mouse_pos_to_egui(motion_ev.position())))
        }

        if let Some(button_ev) = event.cast::<InputEventMouseButton>() {
            self.maybe_set_mouse_input_as_handled(owner);
            if let Some(button) = enum_conversions::mouse_button_index_to_egui(button_ev.button_index()) {
                raw_input.events.push(egui::Event::PointerButton {
                    pos: mouse_pos_to_egui(button_ev.position()),
                    button,
                    pressed: button_ev.is_pressed(),
                    modifiers: Default::default(),
                })
            }

            if button_ev.is_pressed() {
                match button_ev.button_index() {
                    GlobalConstants::BUTTON_WHEEL_UP => {
                        raw_input.scroll_delta = egui::Vec2::new(0.0, 1.0) * self.scroll_speed
                    }
                    GlobalConstants::BUTTON_WHEEL_DOWN => {
                        raw_input.scroll_delta = egui::Vec2::new(0.0, -1.0) * self.scroll_speed
                    }
                    _ => {}
                }
            }
        }

        if let Some(key_ev) = event.cast::<InputEventKey>() {
            if let Some(key) = enum_conversions::scancode_to_egui(key_ev.scancode()) {
                let mods = key_ev.get_scancode_with_modifiers();
                let modifiers = egui::Modifiers {
                    ctrl: (mods & GlobalConstants::KEY_MASK_CTRL) == 0,
                    shift: (mods & GlobalConstants::KEY_MASK_SHIFT) == 0,
                    alt: (mods & GlobalConstants::KEY_ALT) == 0,
                    ..Default::default()
                };

                raw_input.events.push(egui::Event::Key { key, pressed: key_ev.is_pressed(), modifiers })
            }

            if key_ev.is_pressed() && key_ev.unicode() != 0 {
                let utf8_bytes = [key_ev.unicode() as u8];
                if let Ok(utf8) = std::str::from_utf8(&utf8_bytes) {
                    raw_input.events.push(egui::Event::Text(String::from(utf8)));
                }
            }
        }
    }

    /// Paints a list of `egui::ClippedMesh` using the `VisualServer`
    fn paint_shapes(
        &mut self, owner: TRef<Control>, clipped_meshes: Vec<egui::ClippedMesh>, egui_texture: &egui::Texture,
    ) {
        let vs = unsafe { VisualServer::godot_singleton() };

        // Sync egui's texture to our Godot texture, only when needed
        if self.main_texture.texture_version != Some(egui_texture.version) {
            let pixels: ByteArray =
                egui_texture.pixels.iter().map(|alpha| [255u8, 255u8, 255u8, *alpha]).flatten().collect();

            let image = Image::new();
            image.create_from_data(
                egui_texture.width as i64,
                egui_texture.height as i64,
                false,
                Image::FORMAT_RGBA8,
                pixels,
            );

            self.main_texture.texture_version = Some(egui_texture.version);

            let new_tex = ImageTexture::new();
            // NOTE: It's important for the texture to be non-repeating.
            // This is because the egui texture has a full white pixel at (0,0), which is used by many opaque
            // shapes. When using the default flags, blending + wrapping end up lowering the alpha of
            // the pixel at (0,0)
            let flags =
                if self.disable_texture_filtering { 0 } else { Texture::FLAG_FILTER | Texture::FLAG_MIPMAPS };
            new_tex.create_from_image(image, flags);
            self.main_texture.godot_texture = new_tex.into_shared();
        }

        let egui_texture_rid = unsafe { self.main_texture.godot_texture.assume_safe() }.get_rid();

        // Bookkeeping: Create more canvas items if needed.
        for idx in 0..clipped_meshes.len() {
            if idx >= self.meshes.len() {
                // If there's no room for this mesh, create it:
                let canvas_item = vs.canvas_item_create();
                vs.canvas_item_set_parent(canvas_item, owner.get_canvas_item());
                vs.canvas_item_set_draw_index(canvas_item, idx as i64);
                vs.canvas_item_clear(canvas_item);
                self.meshes.push(VisualServerMesh { canvas_item /* , mesh: mesh.into_shared() */ });
            }
        }

        // Bookkeeping: Cleanup unused meshes. Pop from back to front
        for _idx in (clipped_meshes.len()..self.meshes.len()).rev() {
            let vs_mesh = self.meshes.pop().expect("This should always pop");
            vs.free_rid(vs_mesh.canvas_item);
        }

        assert!(
            clipped_meshes.len() == self.meshes.len(),
            "At this point, the number of canvas items should be the same as the number of egui meshes."
        );

        // Paint the meshes
        for (egui::ClippedMesh(clip_rect, mesh), vs_mesh) in clipped_meshes.into_iter().zip(self.meshes.iter_mut())
        {
            // Skip the mesh if empty, but clear the mesh if it previously existed
            if mesh.vertices.is_empty() {
                vs.canvas_item_clear(vs_mesh.canvas_item);
                continue;
            }

            let texture_rid = match mesh.texture_id {
                egui::TextureId::Egui => egui_texture_rid,
                egui::TextureId::User(id) => u64_to_rid(id),
            };

            // Safety: Transmuting from Vec<u32> to Vec<i32> should be safe as long as indices don't overflow.
            // If the index array overflows we will just get an OOB and crash which is fine.
            #[allow(clippy::unsound_collection_transmute)]
            let indices = Int32Array::from_vec(unsafe { std::mem::transmute::<_, Vec<i32>>(mesh.indices) });
            let vertices = mesh
                .vertices
                .iter()
                .map(|x| x.pos)
                .map(|pos| Vector2::new(pos.x, pos.y))
                .collect::<Vector2Array>();

            let uvs =
                mesh.vertices.iter().map(|x| x.uv).map(|uv| Vector2::new(uv.x, uv.y)).collect::<Vector2Array>();
            let colors = mesh.vertices.iter().map(|x| x.color).map(egui2color).collect::<ColorArray>();

            vs.canvas_item_clear(vs_mesh.canvas_item);
            vs.canvas_item_add_triangle_array(
                vs_mesh.canvas_item,
                indices,
                vertices,
                colors,
                uvs,
                Int32Array::new(),
                Float32Array::new(),
                texture_rid,
                -1,
                Rid::new(),
                false,
                false,
            );

            vs.canvas_item_set_clip(vs_mesh.canvas_item, true);
<<<<<<< HEAD
            vs.canvas_item_set_custom_rect(vs_mesh.canvas_item, true, Rect2 {
                position: Vector2::new(clip_rect.min.x, clip_rect.min.y),
                size: Vector2::new(clip_rect.max.x - clip_rect.min.x, clip_rect.max.y - clip_rect.min.y),
            });
=======
            vs.canvas_item_set_custom_rect(
                vs_mesh.canvas_item,
                true,
                Rect2 {
                    origin: Point2::new(clip_rect.min.x, clip_rect.min.y),
                    size: Size2::new(clip_rect.max.x - clip_rect.min.x, clip_rect.max.y - clip_rect.min.y),
                },
            );
>>>>>>> d933b3f7
        }
    }

    /// Call this to draw a new frame using a closure taking a single `egui::CtxRef` parameter
    pub fn update_ctx(&mut self, owner: TRef<Control>, draw_fn: impl FnOnce(&mut egui::CtxRef)) {
        // Collect input
        let mut raw_input = self.raw_input.take();
        let size = owner.get_rect().size;
        raw_input.screen_rect =
            Some(egui::Rect::from_min_size(Default::default(), egui::Vec2::new(size.x, size.y)));

        self.egui_ctx.begin_frame(raw_input);

        draw_fn(&mut self.egui_ctx);

        // Render GUI
        let (_output, shapes) = self.egui_ctx.end_frame();

        // Each frame, we set the mouse_was_captured flag so that we know whether egui should be
        // consuming mouse events or not. This may introduce a one-frame lag in capturing input, but in practice it
        // shouldn't be an issue.
        self.mouse_was_captured = self.egui_ctx.is_using_pointer();

        let clipped_meshes = self.egui_ctx.tessellate(shapes);
        self.paint_shapes(owner, clipped_meshes, &self.egui_ctx.texture());
    }

    /// Call this to draw a new frame using a closure taking an `egui::Ui` parameter. Prefer this over
    /// `update_ctx` if the `CentralPanel` is going to be used for convenience. Accepts an optional
    /// `egui::Frame` to draw the panel background
    pub fn update(
        &mut self, owner: TRef<Control>, frame: Option<egui::Frame>, draw_fn: impl FnOnce(&mut egui::Ui),
    ) {
        self.update_ctx(owner, |egui_ctx| {
            // Run user code
            egui::CentralPanel::default()
                .frame(frame.unwrap_or(egui::Frame {
                    margin: egui::Vec2::new(10.0, 10.0),
                    fill: (egui::Color32::from_white_alpha(0)),
                    ..Default::default()
                }))
                .show(egui_ctx, draw_fn);
        })
    }

    pub fn mouse_was_captured(&self) -> bool { self.mouse_was_captured }
}

/// Helper method that registers all GodotEgui `NativeClass` objects as scripts.
/// ## Note
/// This method should not be used in any library where `register_classes_as_tool` is run. Doing so may result in `gdnative` errors.
pub fn register_classes(handle: InitHandle) { handle.add_class::<GodotEgui>(); }

/// Helper method that registers all GodotEgui `NativeClass` objects as tool scripts. This should **only** be used when GodotEgui is to be run inside the Godot editor.
/// ## Note
/// This method should not be used in any library where `register_classes` is run. Doing so may result in `gdnative` errors. 
pub fn register_classes_as_tool(handle: InitHandle) { handle.add_tool_class::<GodotEgui>(); }
<|MERGE_RESOLUTION|>--- conflicted
+++ resolved
@@ -330,21 +330,10 @@
             );
 
             vs.canvas_item_set_clip(vs_mesh.canvas_item, true);
-<<<<<<< HEAD
             vs.canvas_item_set_custom_rect(vs_mesh.canvas_item, true, Rect2 {
                 position: Vector2::new(clip_rect.min.x, clip_rect.min.y),
                 size: Vector2::new(clip_rect.max.x - clip_rect.min.x, clip_rect.max.y - clip_rect.min.y),
             });
-=======
-            vs.canvas_item_set_custom_rect(
-                vs_mesh.canvas_item,
-                true,
-                Rect2 {
-                    origin: Point2::new(clip_rect.min.x, clip_rect.min.y),
-                    size: Size2::new(clip_rect.max.x - clip_rect.min.x, clip_rect.max.y - clip_rect.min.y),
-                },
-            );
->>>>>>> d933b3f7
         }
     }
 
