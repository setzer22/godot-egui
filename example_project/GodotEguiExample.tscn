[gd_scene load_steps=3 format=2]

[ext_resource path="res://GodotEgui.gdns" type="Script" id=1]
[ext_resource path="res://GodotEguiExample.gdns" type="Script" id=2]

[node name="GodotEguiExample" type="Control"]
anchor_right = 1.0
anchor_bottom = 1.0
size_flags_horizontal = 3
size_flags_vertical = 3
script = ExtResource( 2 )
__meta__ = {
"_edit_use_anchors_": false
}

[node name="GodotEgui" type="Control" parent="."]
anchor_right = 1.0
anchor_bottom = 1.0
script = ExtResource( 1 )
__meta__ = {
"_edit_use_anchors_": false
}
<<<<<<< HEAD
theme = ExtResource( 3 )
scroll_speed = 20.0
continous_update = true
consume_mouse_events = true
disable_texture_filtering = false
=======
disable_texture_filtering = true
consume_mouse_events = true
scroll_speed = 20.0
EguiTheme = "res://godot-editor.eguitheme"
>>>>>>> 134b8e7f
<|MERGE_RESOLUTION|>--- conflicted
+++ resolved
@@ -20,15 +20,8 @@
 __meta__ = {
 "_edit_use_anchors_": false
 }
-<<<<<<< HEAD
-theme = ExtResource( 3 )
-scroll_speed = 20.0
 continous_update = true
 consume_mouse_events = true
 disable_texture_filtering = false
-=======
-disable_texture_filtering = true
-consume_mouse_events = true
 scroll_speed = 20.0
-EguiTheme = "res://godot-editor.eguitheme"
->>>>>>> 134b8e7f
+EguiTheme = "res://godot-editor.eguitheme"